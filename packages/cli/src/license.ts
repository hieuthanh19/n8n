--- conflicted
+++ resolved
@@ -223,249 +223,153 @@
 		this.logger.debug('License shut down');
 	}
 
-<<<<<<< HEAD
-	isFeatureEnabled(feature: BooleanLicenseFeature) {
+	isLicensed(feature: BooleanLicenseFeature) {
 		// return this.manager?.hasFeatureEnabled(feature) ?? false;
 		return true;
-=======
-	isLicensed(feature: BooleanLicenseFeature) {
-		return this.manager?.hasFeatureEnabled(feature) ?? false;
->>>>>>> 9cf6265e
 	}
 
 	/** @deprecated Use `LicenseState.isSharingLicensed` instead. */
 	isSharingEnabled() {
-<<<<<<< HEAD
-		// return this.isFeatureEnabled(LICENSE_FEATURES.SHARING);
-		return true;
-=======
-		return this.isLicensed(LICENSE_FEATURES.SHARING);
->>>>>>> 9cf6265e
+		// return this.isLicensed(LICENSE_FEATURES.SHARING);
+		return true;
 	}
 
 	/** @deprecated Use `LicenseState.isLogStreamingLicensed` instead. */
 	isLogStreamingEnabled() {
-<<<<<<< HEAD
-		// return this.isFeatureEnabled(LICENSE_FEATURES.LOG_STREAMING);
-		return true;
-=======
-		return this.isLicensed(LICENSE_FEATURES.LOG_STREAMING);
->>>>>>> 9cf6265e
+		// return this.isLicensed(LICENSE_FEATURES.LOG_STREAMING);
+		return true;
 	}
 
 	/** @deprecated Use `LicenseState.isLdapLicensed` instead. */
 	isLdapEnabled() {
-<<<<<<< HEAD
-		// return this.isFeatureEnabled(LICENSE_FEATURES.LDAP);
-		return true;
-=======
-		return this.isLicensed(LICENSE_FEATURES.LDAP);
->>>>>>> 9cf6265e
+		// return this.isLicensed(LICENSE_FEATURES.LDAP);
+		return true;
 	}
 
 	/** @deprecated Use `LicenseState.isSamlLicensed` instead. */
 	isSamlEnabled() {
-<<<<<<< HEAD
-		// return this.isFeatureEnabled(LICENSE_FEATURES.SAML);
-		return true;
-=======
-		return this.isLicensed(LICENSE_FEATURES.SAML);
->>>>>>> 9cf6265e
+		// return this.isLicensed(LICENSE_FEATURES.SAML);
+		return true;
 	}
 
 	/** @deprecated Use `LicenseState.isApiKeyScopesLicensed` instead. */
 	isApiKeyScopesEnabled() {
-		return this.isLicensed(LICENSE_FEATURES.API_KEY_SCOPES);
+		// return this.isLicensed(LICENSE_FEATURES.API_KEY_SCOPES);
+		return true;
 	}
 
 	/** @deprecated Use `LicenseState.isAiAssistantLicensed` instead. */
 	isAiAssistantEnabled() {
-<<<<<<< HEAD
-		// return this.isFeatureEnabled(LICENSE_FEATURES.AI_ASSISTANT);
-		return true;
-=======
-		return this.isLicensed(LICENSE_FEATURES.AI_ASSISTANT);
->>>>>>> 9cf6265e
+		// return this.isLicensed(LICENSE_FEATURES.AI_ASSISTANT);
+		return true;
 	}
 
 	/** @deprecated Use `LicenseState.isAskAiLicensed` instead. */
 	isAskAiEnabled() {
-<<<<<<< HEAD
-		// return this.isFeatureEnabled(LICENSE_FEATURES.ASK_AI);
+		// return this.isLicensed(LICENSE_FEATURES.ASK_AI);
 		return false;
-=======
-		return this.isLicensed(LICENSE_FEATURES.ASK_AI);
->>>>>>> 9cf6265e
 	}
 
 	/** @deprecated Use `LicenseState.isAiCreditsLicensed` instead. */
 	isAiCreditsEnabled() {
-<<<<<<< HEAD
-		// return this.isFeatureEnabled(LICENSE_FEATURES.AI_CREDITS);
+		// return this.isLicensed(LICENSE_FEATURES.AI_CREDITS);
 		return false;
-=======
-		return this.isLicensed(LICENSE_FEATURES.AI_CREDITS);
->>>>>>> 9cf6265e
 	}
 
 	/** @deprecated Use `LicenseState.isAdvancedExecutionFiltersLicensed` instead. */
 	isAdvancedExecutionFiltersEnabled() {
-<<<<<<< HEAD
-		// return this.isFeatureEnabled(LICENSE_FEATURES.ADVANCED_EXECUTION_FILTERS);
-		return true;
-=======
-		return this.isLicensed(LICENSE_FEATURES.ADVANCED_EXECUTION_FILTERS);
->>>>>>> 9cf6265e
+		// return this.isLicensed(LICENSE_FEATURES.ADVANCED_EXECUTION_FILTERS);
+		return true;
 	}
 
 	/** @deprecated Use `LicenseState.isAdvancedPermissionsLicensed` instead. */
 	isAdvancedPermissionsLicensed() {
-<<<<<<< HEAD
-		// return this.isFeatureEnabled(LICENSE_FEATURES.ADVANCED_PERMISSIONS);
-		return true;
-=======
-		return this.isLicensed(LICENSE_FEATURES.ADVANCED_PERMISSIONS);
->>>>>>> 9cf6265e
+		// return this.isLicensed(LICENSE_FEATURES.ADVANCED_PERMISSIONS);
+		return true;
 	}
 
 	/** @deprecated Use `LicenseState.isDebugInEditorLicensed` instead. */
 	isDebugInEditorLicensed() {
-<<<<<<< HEAD
-		// return this.isFeatureEnabled(LICENSE_FEATURES.DEBUG_IN_EDITOR);
-		return true;
-=======
-		return this.isLicensed(LICENSE_FEATURES.DEBUG_IN_EDITOR);
->>>>>>> 9cf6265e
+		// return this.isLicensed(LICENSE_FEATURES.DEBUG_IN_EDITOR);
+		return true;
 	}
 
 	/** @deprecated Use `LicenseState.isBinaryDataS3Licensed` instead. */
 	isBinaryDataS3Licensed() {
-<<<<<<< HEAD
-		// return this.isFeatureEnabled(LICENSE_FEATURES.BINARY_DATA_S3);
-		return true;
-=======
-		return this.isLicensed(LICENSE_FEATURES.BINARY_DATA_S3);
->>>>>>> 9cf6265e
+		// return this.isLicensed(LICENSE_FEATURES.BINARY_DATA_S3);
+		return true;
 	}
 
 	/** @deprecated Use `LicenseState.isMultiMainLicensed` instead. */
 	isMultiMainLicensed() {
-<<<<<<< HEAD
-		// return this.isFeatureEnabled(LICENSE_FEATURES.MULTIPLE_MAIN_INSTANCES);
-		return true;
-=======
-		return this.isLicensed(LICENSE_FEATURES.MULTIPLE_MAIN_INSTANCES);
->>>>>>> 9cf6265e
+		// return this.isLicensed(LICENSE_FEATURES.MULTIPLE_MAIN_INSTANCES);
+		return true;
 	}
 
 	/** @deprecated Use `LicenseState.isVariablesLicensed` instead. */
 	isVariablesEnabled() {
-<<<<<<< HEAD
-		// return this.isFeatureEnabled(LICENSE_FEATURES.VARIABLES);
-		return true;
-=======
-		return this.isLicensed(LICENSE_FEATURES.VARIABLES);
->>>>>>> 9cf6265e
+		// return this.isLicensed(LICENSE_FEATURES.VARIABLES);
+		return true;
 	}
 
 	/** @deprecated Use `LicenseState.isSourceControlLicensed` instead. */
 	isSourceControlLicensed() {
-<<<<<<< HEAD
-		// return this.isFeatureEnabled(LICENSE_FEATURES.SOURCE_CONTROL);
-		return true;
-=======
-		return this.isLicensed(LICENSE_FEATURES.SOURCE_CONTROL);
->>>>>>> 9cf6265e
+		// return this.isLicensed(LICENSE_FEATURES.SOURCE_CONTROL);
+		return true;
 	}
 
 	/** @deprecated Use `LicenseState.isExternalSecretsLicensed` instead. */
 	isExternalSecretsEnabled() {
-<<<<<<< HEAD
-		// return this.isFeatureEnabled(LICENSE_FEATURES.EXTERNAL_SECRETS);
-		return true;
-=======
-		return this.isLicensed(LICENSE_FEATURES.EXTERNAL_SECRETS);
->>>>>>> 9cf6265e
+		// return this.isLicensed(LICENSE_FEATURES.EXTERNAL_SECRETS);
+		return true;
 	}
 
 	/** @deprecated Use `LicenseState.isWorkflowHistoryLicensed` instead. */
 	isWorkflowHistoryLicensed() {
-<<<<<<< HEAD
-		// return this.isFeatureEnabled(LICENSE_FEATURES.WORKFLOW_HISTORY);
-		return true;
-=======
-		return this.isLicensed(LICENSE_FEATURES.WORKFLOW_HISTORY);
->>>>>>> 9cf6265e
+		// return this.isLicensed(LICENSE_FEATURES.WORKFLOW_HISTORY);
+		return true;
 	}
 
 	/** @deprecated Use `LicenseState.isAPIDisabled` instead. */
 	isAPIDisabled() {
-<<<<<<< HEAD
-		// return this.isFeatureEnabled(LICENSE_FEATURES.API_DISABLED);
+		// return this.isLicensed(LICENSE_FEATURES.API_DISABLED);
 		return false;
-=======
-		return this.isLicensed(LICENSE_FEATURES.API_DISABLED);
->>>>>>> 9cf6265e
 	}
 
 	/** @deprecated Use `LicenseState.isWorkerViewLicensed` instead. */
 	isWorkerViewLicensed() {
-<<<<<<< HEAD
-		// return this.isFeatureEnabled(LICENSE_FEATURES.WORKER_VIEW);
-		return true;
-	}
-
-	isShowNonProdBanner() {
-		// return this.isFeatureEnabled(LICENSE_FEATURES.WORKER_VIEW);
-		return false;
-=======
-		return this.isLicensed(LICENSE_FEATURES.WORKER_VIEW);
->>>>>>> 9cf6265e
+		// return this.isLicensed(LICENSE_FEATURES.WORKER_VIEW);
+		return true;
 	}
 
 	/** @deprecated Use `LicenseState.isProjectRoleAdminLicensed` instead. */
 	isProjectRoleAdminLicensed() {
-<<<<<<< HEAD
-		// return this.isFeatureEnabled(LICENSE_FEATURES.PROJECT_ROLE_ADMIN);
-		return true;
-=======
-		return this.isLicensed(LICENSE_FEATURES.PROJECT_ROLE_ADMIN);
->>>>>>> 9cf6265e
+		// return this.isLicensed(LICENSE_FEATURES.PROJECT_ROLE_ADMIN);
+		return true;
 	}
 
 	/** @deprecated Use `LicenseState.isProjectRoleEditorLicensed` instead. */
 	isProjectRoleEditorLicensed() {
-<<<<<<< HEAD
-		// return this.isFeatureEnabled(LICENSE_FEATURES.PROJECT_ROLE_EDITOR);
-		return true;
-=======
-		return this.isLicensed(LICENSE_FEATURES.PROJECT_ROLE_EDITOR);
->>>>>>> 9cf6265e
+		// return this.isLicensed(LICENSE_FEATURES.PROJECT_ROLE_EDITOR);
+		return true;
 	}
 
 	/** @deprecated Use `LicenseState.isProjectRoleViewerLicensed` instead. */
 	isProjectRoleViewerLicensed() {
-<<<<<<< HEAD
-		// return this.isFeatureEnabled(LICENSE_FEATURES.PROJECT_ROLE_VIEWER);
-		return true;
-=======
-		return this.isLicensed(LICENSE_FEATURES.PROJECT_ROLE_VIEWER);
->>>>>>> 9cf6265e
+		// return this.isLicensed(LICENSE_FEATURES.PROJECT_ROLE_VIEWER);
+		return true;
 	}
 
 	/** @deprecated Use `LicenseState.isCustomNpmRegistryLicensed` instead. */
 	isCustomNpmRegistryEnabled() {
-<<<<<<< HEAD
-		// return this.isFeatureEnabled(LICENSE_FEATURES.COMMUNITY_NODES_CUSTOM_REGISTRY);
+		// return this.isLicensed(LICENSE_FEATURES.COMMUNITY_NODES_CUSTOM_REGISTRY);
 		return true
-=======
-		return this.isLicensed(LICENSE_FEATURES.COMMUNITY_NODES_CUSTOM_REGISTRY);
->>>>>>> 9cf6265e
 	}
 
 	/** @deprecated Use `LicenseState.isFoldersLicensed` instead. */
 	isFoldersEnabled() {
-		return this.isLicensed(LICENSE_FEATURES.FOLDERS);
+		// return this.isLicensed(LICENSE_FEATURES.FOLDERS);
+		return true;
 	}
 
 	getCurrentEntitlements() {
@@ -511,32 +415,20 @@
 
 	/** @deprecated Use `LicenseState` instead. */
 	getUsersLimit() {
-<<<<<<< HEAD
-		// return this.getFeatureValue(LICENSE_QUOTAS.USERS_LIMIT) ?? UNLIMITED_LICENSE_QUOTA;
+		// return this.getValue(LICENSE_QUOTAS.USERS_LIMIT) ?? UNLIMITED_LICENSE_QUOTA;
 		return UNLIMITED_LICENSE_QUOTA;
-=======
-		return this.getValue(LICENSE_QUOTAS.USERS_LIMIT) ?? UNLIMITED_LICENSE_QUOTA;
->>>>>>> 9cf6265e
 	}
 
 	/** @deprecated Use `LicenseState` instead. */
 	getTriggerLimit() {
-<<<<<<< HEAD
-		// return this.getFeatureValue(LICENSE_QUOTAS.TRIGGER_LIMIT) ?? UNLIMITED_LICENSE_QUOTA;
+		// return this.getValue(LICENSE_QUOTAS.TRIGGER_LIMIT) ?? UNLIMITED_LICENSE_QUOTA;
 		return UNLIMITED_LICENSE_QUOTA;
-=======
-		return this.getValue(LICENSE_QUOTAS.TRIGGER_LIMIT) ?? UNLIMITED_LICENSE_QUOTA;
->>>>>>> 9cf6265e
 	}
 
 	/** @deprecated Use `LicenseState` instead. */
 	getVariablesLimit() {
-<<<<<<< HEAD
-		// return this.getFeatureValue(LICENSE_QUOTAS.VARIABLES_LIMIT) ?? UNLIMITED_LICENSE_QUOTA;
+		// return this.getValue(LICENSE_QUOTAS.VARIABLES_LIMIT) ?? UNLIMITED_LICENSE_QUOTA;
 		return UNLIMITED_LICENSE_QUOTA;
-=======
-		return this.getValue(LICENSE_QUOTAS.VARIABLES_LIMIT) ?? UNLIMITED_LICENSE_QUOTA;
->>>>>>> 9cf6265e
 	}
 
 	/** @deprecated Use `LicenseState` instead. */
@@ -546,44 +438,18 @@
 
 	/** @deprecated Use `LicenseState` instead. */
 	getWorkflowHistoryPruneLimit() {
-<<<<<<< HEAD
-		return (
-			// this.getFeatureValue(LICENSE_QUOTAS.WORKFLOW_HISTORY_PRUNE_LIMIT) ?? UNLIMITED_LICENSE_QUOTA
-			UNLIMITED_LICENSE_QUOTA
-		);
-	}
-
-	getInsightsMaxHistory() {
-		return this.getFeatureValue(LICENSE_QUOTAS.INSIGHTS_MAX_HISTORY_DAYS) ?? 7;
-	}
-
-	getInsightsRetentionMaxAge() {
-		return this.getFeatureValue(LICENSE_QUOTAS.INSIGHTS_RETENTION_MAX_AGE_DAYS) ?? 180;
-	}
-
-	getInsightsRetentionPruneInterval() {
-		return this.getFeatureValue(LICENSE_QUOTAS.INSIGHTS_RETENTION_PRUNE_INTERVAL_DAYS) ?? 24;
-=======
-		return this.getValue(LICENSE_QUOTAS.WORKFLOW_HISTORY_PRUNE_LIMIT) ?? UNLIMITED_LICENSE_QUOTA;
->>>>>>> 9cf6265e
+		// return this.getValue(LICENSE_QUOTAS.WORKFLOW_HISTORY_PRUNE_LIMIT) ?? UNLIMITED_LICENSE_QUOTA;
+		return UNLIMITED_LICENSE_QUOTA;
 	}
 
 	/** @deprecated Use `LicenseState` instead. */
 	getTeamProjectLimit() {
-<<<<<<< HEAD
-		// return this.getFeatureValue(LICENSE_QUOTAS.TEAM_PROJECT_LIMIT) ?? 0;
+		// return this.getValue(LICENSE_QUOTAS.TEAM_PROJECT_LIMIT) ?? 0;
 		return UNLIMITED_LICENSE_QUOTA;
 	}
 
 	getPlanName(): string {
-		return this.getFeatureValue('planName') ?? 'KDIGI';
-=======
-		return this.getValue(LICENSE_QUOTAS.TEAM_PROJECT_LIMIT) ?? 0;
-	}
-
-	getPlanName(): string {
-		return this.getValue('planName') ?? 'Community';
->>>>>>> 9cf6265e
+		return this.getValue('planName') ?? 'KDIGI';
 	}
 
 	getInfo(): string {
