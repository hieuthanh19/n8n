import { GlobalConfig } from '@n8n/config';
import type { TEntitlement, TFeatures, TLicenseBlock } from '@n8n_io/license-sdk';
import { LicenseManager } from '@n8n_io/license-sdk';
import { InstanceSettings, ObjectStoreService } from 'n8n-core';
import Container, { Service } from 'typedi';

import config from '@/config';
import { SettingsRepository } from '@/databases/repositories/settings.repository';
import { OnShutdown } from '@/decorators/on-shutdown';
import { Logger } from '@/logging/logger.service';
import { LicenseMetricsService } from '@/metrics/license-metrics.service';
import { OrchestrationService } from '@/services/orchestration.service';

import {
	LICENSE_FEATURES,
	LICENSE_QUOTAS,
	N8N_VERSION,
	SETTINGS_LICENSE_CERT_KEY,
	UNLIMITED_LICENSE_QUOTA,
} from './constants';
import type { BooleanLicenseFeature, NumericLicenseFeature } from './interfaces';

export type FeatureReturnType = Partial<
	{
		planName: string;
	} & { [K in NumericLicenseFeature]: number } & { [K in BooleanLicenseFeature]: boolean }
>;

@Service()
export class License {
	private manager: LicenseManager | undefined;

	private isShuttingDown = false;

	constructor(
		private readonly logger: Logger,
		private readonly instanceSettings: InstanceSettings,
		private readonly orchestrationService: OrchestrationService,
		private readonly settingsRepository: SettingsRepository,
		private readonly licenseMetricsService: LicenseMetricsService,
		private readonly globalConfig: GlobalConfig,
	) {
		this.logger = this.logger.withScope('license');
	}

	/**
	 * Whether this instance should renew the license - on init and periodically.
	 */
	private renewalEnabled() {
		return false
		if (this.instanceSettings.instanceType !== 'main') return false;

		// const autoRenewEnabled = config.getEnv('license.autoRenewEnabled');

		/**
		 * In multi-main setup, all mains start off with `unset` status and so renewal disabled.
		 * On becoming leader or follower, each will enable or disable renewal, respectively.
		 * This ensures the mains do not cause a 429 (too many requests) on license init.
		 */
<<<<<<< HEAD
		if (config.getEnv('multiMainSetup.enabled')) {
			// return autoRenewEnabled && this.instanceSettings.isLeader;
=======
		if (this.globalConfig.multiMainSetup.enabled) {
			return autoRenewEnabled && this.instanceSettings.isLeader;
>>>>>>> be50a9ac
		}

		// return autoRenewEnabled;
	}

	async init(forceRecreate = false) {
		if (this.manager && !forceRecreate) {
			this.logger.warn('License manager already initialized or shutting down');
			return;
		}
		if (this.isShuttingDown) {
			this.logger.warn('License manager already shutting down');
			return;
		}

		const { instanceType } = this.instanceSettings;
		const isMainInstance = instanceType === 'main';
		const server = config.getEnv('license.serverUrl');
		const offlineMode = !isMainInstance;
		const autoRenewOffset = config.getEnv('license.autoRenewOffset');
		const saveCertStr = isMainInstance
			? async (value: TLicenseBlock) => await this.saveCertStr(value)
			: async () => {};
		const onFeatureChange = isMainInstance
			? async (features: TFeatures) => await this.onFeatureChange(features)
			: async () => {};
		// const collectUsageMetrics = isMainInstance
		// 	? async () => await this.licenseMetricsService.collectUsageMetrics()
		// 	: async () => [];
		const collectUsageMetrics = async () => [];
		// const collectPassthroughData = isMainInstance
		// 	? async () => await this.licenseMetricsService.collectPassthroughData()
		// 	: async () => ({});

			const collectPassthroughData = async () => ({})

		const renewalEnabled = this.renewalEnabled();

		try {
			this.manager = new LicenseManager({
				server,
				tenantId: config.getEnv('license.tenantId'),
				productIdentifier: `n8n-${N8N_VERSION}`,
				autoRenewEnabled: renewalEnabled,
				renewOnInit: renewalEnabled,
				autoRenewOffset,
				offlineMode,
				logger: this.logger,
				loadCertStr: async () => await this.loadCertStr(),
				saveCertStr,
				deviceFingerprint: () => this.instanceSettings.instanceId,
				collectUsageMetrics,
				collectPassthroughData,
				onFeatureChange,
			});

			await this.manager.initialize();

			console.log('license manager: ', this.manager);
			this.logger.debug('License initialized');
		} catch (error: unknown) {
			if (error instanceof Error) {
				this.logger.error('Could not initialize license manager sdk', { error });
			}
		}
	}

	async loadCertStr(): Promise<TLicenseBlock> {
		// if we have an ephemeral license, we don't want to load it from the database
		const ephemeralLicense = config.get('license.cert');
		if (ephemeralLicense) {
			return ephemeralLicense;
		}
		const databaseSettings = await this.settingsRepository.findOne({
			where: {
				key: SETTINGS_LICENSE_CERT_KEY,
			},
		});

		return databaseSettings?.value ?? '';
	}

	async onFeatureChange(_features: TFeatures): Promise<void> {
		this.logger.debug('License feature change detected', _features);

<<<<<<< HEAD
		if (config.getEnv('executions.mode') === 'queue' && config.getEnv('multiMainSetup.enabled')) {
			// const isMultiMainLicensed = _features[LICENSE_FEATURES.MULTIPLE_MAIN_INSTANCES] as
			// 	| boolean
			// 	| undefined;
			const isMultiMainLicensed = true;
=======
		if (config.getEnv('executions.mode') === 'queue' && this.globalConfig.multiMainSetup.enabled) {
			const isMultiMainLicensed = _features[LICENSE_FEATURES.MULTIPLE_MAIN_INSTANCES] as
				| boolean
				| undefined;
>>>>>>> be50a9ac

			this.orchestrationService.setMultiMainSetupLicensed(isMultiMainLicensed ?? false);

			if (this.orchestrationService.isMultiMainSetupEnabled && this.instanceSettings.isFollower) {
				this.logger.debug(
					'[Multi-main setup] Instance is follower, skipping sending of "reload-license" command...',
				);
				return;
			}

			if (this.orchestrationService.isMultiMainSetupEnabled && !isMultiMainLicensed) {
				this.logger.debug(
					'[Multi-main setup] License changed with no support for multi-main setup - no new followers will be allowed to init. To restore multi-main setup, please upgrade to a license that supports this feature.',
				);
			}
		}

		if (config.getEnv('executions.mode') === 'queue') {
			const { Publisher } = await import('@/scaling/pubsub/publisher.service');
			await Container.get(Publisher).publishCommand({ command: 'reload-license' });
		}

		const isS3Selected = config.getEnv('binaryDataManager.mode') === 's3';
		const isS3Available = config.getEnv('binaryDataManager.availableModes').includes('s3');
		// const isS3Licensed = _features['feat:binaryDataS3'];
		const isS3Licensed = true;

		if (isS3Selected && isS3Available && !isS3Licensed) {
			this.logger.debug(
				'License changed with no support for external storage - blocking writes on object store. To restore writes, please upgrade to a license that supports this feature.',
			);

			Container.get(ObjectStoreService).setReadonly(true);
		}
	}

	async saveCertStr(value: TLicenseBlock): Promise<void> {
		// if we have an ephemeral license, we don't want to save it to the database
		if (config.get('license.cert')) return;
		await this.settingsRepository.upsert(
			{
				key: SETTINGS_LICENSE_CERT_KEY,
				value,
				loadOnStartup: false,
			},
			['key'],
		);
	}

	async activate(activationKey: string): Promise<void> {
		if (!this.manager) {
			return;
		}

		await this.manager.activate(activationKey);
		this.logger.debug('License activated');
	}

	async reload(): Promise<void> {
		if (!this.manager) {
			return;
		}
		await this.manager.reload();
		this.logger.debug('License reloaded');
	}

	async renew() {
		if (!this.manager) {
			return;
		}

		await this.manager.renew();
		this.logger.debug('License renewed');
	}

	@OnShutdown()
	async shutdown() {
		// Shut down License manager to unclaim any floating entitlements
		// Note: While this saves a new license cert to DB, the previous entitlements are still kept in memory so that the shutdown process can complete
		this.isShuttingDown = true;

		if (!this.manager) {
			return;
		}

		await this.manager.shutdown();
		this.logger.debug('License shut down');
	}

	isFeatureEnabled(feature: BooleanLicenseFeature) {
		// return this.manager?.hasFeatureEnabled(feature) ?? false;
		return true;
	}

	isSharingEnabled() {
		// return this.isFeatureEnabled(LICENSE_FEATURES.SHARING);
		return true;
	}

	isLogStreamingEnabled() {
		// return this.isFeatureEnabled(LICENSE_FEATURES.LOG_STREAMING);
		return true;
	}

	isLdapEnabled() {
		// return this.isFeatureEnabled(LICENSE_FEATURES.LDAP);
		return true;
	}

	isSamlEnabled() {
		// return this.isFeatureEnabled(LICENSE_FEATURES.SAML);
		return true;
	}

	isAiAssistantEnabled() {
		return this.isFeatureEnabled(LICENSE_FEATURES.AI_ASSISTANT);
	}

	isAskAiEnabled() {
		return this.isFeatureEnabled(LICENSE_FEATURES.ASK_AI);
	}

	isAdvancedExecutionFiltersEnabled() {
		// return this.isFeatureEnabled(LICENSE_FEATURES.ADVANCED_EXECUTION_FILTERS);
		return true;
	}

	isAdvancedPermissionsLicensed() {
		// return this.isFeatureEnabled(LICENSE_FEATURES.ADVANCED_PERMISSIONS);
		return true;
	}

	isDebugInEditorLicensed() {
		// return this.isFeatureEnabled(LICENSE_FEATURES.DEBUG_IN_EDITOR);
		return true;
	}

	isBinaryDataS3Licensed() {
		// return this.isFeatureEnabled(LICENSE_FEATURES.BINARY_DATA_S3);
		return true;
	}

	isMultipleMainInstancesLicensed() {
		// return this.isFeatureEnabled(LICENSE_FEATURES.MULTIPLE_MAIN_INSTANCES);
		return true;
	}

	isVariablesEnabled() {
		// return this.isFeatureEnabled(LICENSE_FEATURES.VARIABLES);
		return true;
	}

	isSourceControlLicensed() {
		// return this.isFeatureEnabled(LICENSE_FEATURES.SOURCE_CONTROL);
		return true;
	}

	isExternalSecretsEnabled() {
		// return this.isFeatureEnabled(LICENSE_FEATURES.EXTERNAL_SECRETS);
		return true;
	}

	isWorkflowHistoryLicensed() {
		// return this.isFeatureEnabled(LICENSE_FEATURES.WORKFLOW_HISTORY);
		return true;
	}

	isAPIDisabled() {
		// return this.isFeatureEnabled(LICENSE_FEATURES.API_DISABLED);
		return false;
	}

	isWorkerViewLicensed() {
		// return this.isFeatureEnabled(LICENSE_FEATURES.WORKER_VIEW);
		return true;
	}

	isShowNonProdBanner() {
		// return this.isFeatureEnabled(LICENSE_FEATURES.WORKER_VIEW);
		return false;
	}

	isProjectRoleAdminLicensed() {
		// return this.isFeatureEnabled(LICENSE_FEATURES.PROJECT_ROLE_ADMIN);
		return true;
	}

	isProjectRoleEditorLicensed() {
		// return this.isFeatureEnabled(LICENSE_FEATURES.PROJECT_ROLE_EDITOR);
		return true;
	}

	isProjectRoleViewerLicensed() {
		// return this.isFeatureEnabled(LICENSE_FEATURES.PROJECT_ROLE_VIEWER);
		return true;
	}

	isCustomNpmRegistryEnabled() {
		// return this.isFeatureEnabled(LICENSE_FEATURES.COMMUNITY_NODES_CUSTOM_REGISTRY);
		return true
	}

	getCurrentEntitlements() {
		return this.manager?.getCurrentEntitlements() ?? [];
	}

	getFeatureValue<T extends keyof FeatureReturnType>(feature: T): FeatureReturnType[T] {
		return this.manager?.getFeatureValue(feature) as FeatureReturnType[T];
	}

	getManagementJwt(): string {
		if (!this.manager) {
			return '';
		}
		return this.manager.getManagementJwt();
	}

	/**
	 * Helper function to get the main plan for a license
	 */
	getMainPlan(): TEntitlement | undefined {
		if (!this.manager) {
			return undefined;
		}

		const entitlements = this.getCurrentEntitlements();
		if (!entitlements.length) {
			return undefined;
		}

		return entitlements.find(
			(entitlement) => (entitlement.productMetadata?.terms as { isMainPlan?: boolean })?.isMainPlan,
		);
	}

	getConsumerId() {
		return this.manager?.getConsumerId() ?? 'unknown';
	}

	// Helper functions for computed data
	getUsersLimit() {
		// return this.getFeatureValue(LICENSE_QUOTAS.USERS_LIMIT) ?? UNLIMITED_LICENSE_QUOTA;
		return UNLIMITED_LICENSE_QUOTA;
	}

	getTriggerLimit() {
		// return this.getFeatureValue(LICENSE_QUOTAS.TRIGGER_LIMIT) ?? UNLIMITED_LICENSE_QUOTA;
		return UNLIMITED_LICENSE_QUOTA;
	}

	getVariablesLimit() {
		// return this.getFeatureValue(LICENSE_QUOTAS.VARIABLES_LIMIT) ?? UNLIMITED_LICENSE_QUOTA;
		return UNLIMITED_LICENSE_QUOTA;
	}

	getWorkflowHistoryPruneLimit() {
		return (
			// this.getFeatureValue(LICENSE_QUOTAS.WORKFLOW_HISTORY_PRUNE_LIMIT) ?? UNLIMITED_LICENSE_QUOTA
			UNLIMITED_LICENSE_QUOTA
		);
	}

	getTeamProjectLimit() {
		// return this.getFeatureValue(LICENSE_QUOTAS.TEAM_PROJECT_LIMIT) ?? 0;
		return UNLIMITED_LICENSE_QUOTA;
	}

	getPlanName(): string {
		return this.getFeatureValue('planName') ?? 'KDIGI';
	}

	getInfo(): string {
		if (!this.manager) {
			return 'n/a';
		}

		return this.manager.toString();
	}

	isWithinUsersLimit() {
		return this.getUsersLimit() === UNLIMITED_LICENSE_QUOTA;
	}

	async reinit() {
		this.manager?.reset();
		await this.init(true);
		this.logger.debug('License reinitialized');
	}
}<|MERGE_RESOLUTION|>--- conflicted
+++ resolved
@@ -57,13 +57,8 @@
 		 * On becoming leader or follower, each will enable or disable renewal, respectively.
 		 * This ensures the mains do not cause a 429 (too many requests) on license init.
 		 */
-<<<<<<< HEAD
-		if (config.getEnv('multiMainSetup.enabled')) {
+		if (this.globalConfig.multiMainSetup.enabled) {
 			// return autoRenewEnabled && this.instanceSettings.isLeader;
-=======
-		if (this.globalConfig.multiMainSetup.enabled) {
-			return autoRenewEnabled && this.instanceSettings.isLeader;
->>>>>>> be50a9ac
 		}
 
 		// return autoRenewEnabled;
@@ -149,18 +144,11 @@
 	async onFeatureChange(_features: TFeatures): Promise<void> {
 		this.logger.debug('License feature change detected', _features);
 
-<<<<<<< HEAD
-		if (config.getEnv('executions.mode') === 'queue' && config.getEnv('multiMainSetup.enabled')) {
+		if (config.getEnv('executions.mode') === 'queue' && this.globalConfig.multiMainSetup.enabled) {
 			// const isMultiMainLicensed = _features[LICENSE_FEATURES.MULTIPLE_MAIN_INSTANCES] as
 			// 	| boolean
 			// 	| undefined;
 			const isMultiMainLicensed = true;
-=======
-		if (config.getEnv('executions.mode') === 'queue' && this.globalConfig.multiMainSetup.enabled) {
-			const isMultiMainLicensed = _features[LICENSE_FEATURES.MULTIPLE_MAIN_INSTANCES] as
-				| boolean
-				| undefined;
->>>>>>> be50a9ac
 
 			this.orchestrationService.setMultiMainSetupLicensed(isMultiMainLicensed ?? false);
 
