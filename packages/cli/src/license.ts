import { GlobalConfig } from '@n8n/config';
import { Container, Service } from '@n8n/di';
import type { TEntitlement, TFeatures, TLicenseBlock } from '@n8n_io/license-sdk';
import { LicenseManager } from '@n8n_io/license-sdk';
import { InstanceSettings, ObjectStoreService, Logger } from 'n8n-core';

import config from '@/config';
import { SettingsRepository } from '@/databases/repositories/settings.repository';
import { OnShutdown } from '@/decorators/on-shutdown';
import { LicenseMetricsService } from '@/metrics/license-metrics.service';

import {
	LICENSE_FEATURES,
	LICENSE_QUOTAS,
	N8N_VERSION,
	SETTINGS_LICENSE_CERT_KEY,
	UNLIMITED_LICENSE_QUOTA,
} from './constants';
import type { BooleanLicenseFeature, NumericLicenseFeature } from './interfaces';

const LICENSE_RENEWAL_DISABLED_WARNING =
	'Automatic license renewal is disabled. The license will not renew automatically, and access to licensed features may be lost!';

export type FeatureReturnType = Partial<
	{
		planName: string;
	} & { [K in NumericLicenseFeature]: number } & { [K in BooleanLicenseFeature]: boolean }
>;

@Service()
export class License {
	private manager: LicenseManager | undefined;

	private isShuttingDown = false;

	constructor(
		private readonly logger: Logger,
		private readonly instanceSettings: InstanceSettings,
		private readonly settingsRepository: SettingsRepository,
		private readonly licenseMetricsService: LicenseMetricsService,
		private readonly globalConfig: GlobalConfig,
	) {
		this.logger = this.logger.scoped('license');
	}

<<<<<<< HEAD
	/**
	 * Whether this instance should renew the license - on init and periodically.
	 */
	private renewalEnabled() {
		return false
		if (this.instanceSettings.instanceType !== 'main') return false;

		const autoRenewEnabled = this.globalConfig.license.autoRenewalEnabled;

		/**
		 * In multi-main setup, all mains start off with `unset` status and so renewal disabled.
		 * On becoming leader or follower, each will enable or disable renewal, respectively.
		 * This ensures the mains do not cause a 429 (too many requests) on license init.
		 */
		if (this.globalConfig.multiMainSetup.enabled) {
			// return autoRenewEnabled && this.instanceSettings.isLeader;
		}

		// return autoRenewEnabled;
	}

	async init(forceRecreate = false) {
=======
	async init({
		forceRecreate = false,
		isCli = false,
	}: { forceRecreate?: boolean; isCli?: boolean } = {}) {
>>>>>>> daa1fe93
		if (this.manager && !forceRecreate) {
			this.logger.warn('License manager already initialized or shutting down');
			return;
		}
		if (this.isShuttingDown) {
			this.logger.warn('License manager already shutting down');
			return;
		}

		const { instanceType } = this.instanceSettings;
		const isMainInstance = instanceType === 'main';
		const server = this.globalConfig.license.serverUrl;
		const offlineMode = !isMainInstance;
		const autoRenewOffset = this.globalConfig.license.autoRenewOffset;
		const saveCertStr = isMainInstance
			? async (value: TLicenseBlock) => await this.saveCertStr(value)
			: async () => {};
		const onFeatureChange = isMainInstance
			? async (features: TFeatures) => await this.onFeatureChange(features)
			: async () => {};
		// const collectUsageMetrics = isMainInstance
		// 	? async () => await this.licenseMetricsService.collectUsageMetrics()
		// 	: async () => [];
		const collectUsageMetrics = async () => [];
		// const collectPassthroughData = isMainInstance
		// 	? async () => await this.licenseMetricsService.collectPassthroughData()
		// 	: async () => ({});

			const collectPassthroughData = async () => ({})

		const { isLeader } = this.instanceSettings;
		const { autoRenewalEnabled } = this.globalConfig.license;
		const eligibleToRenew = isCli || isLeader;

		const shouldRenew = eligibleToRenew && autoRenewalEnabled;

		if (eligibleToRenew && !autoRenewalEnabled) {
			this.logger.warn(LICENSE_RENEWAL_DISABLED_WARNING);
		}

		try {
			this.manager = new LicenseManager({
				server,
				tenantId: this.globalConfig.license.tenantId,
				productIdentifier: `n8n-${N8N_VERSION}`,
				autoRenewEnabled: shouldRenew,
				renewOnInit: shouldRenew,
				autoRenewOffset,
				offlineMode,
				logger: this.logger,
				loadCertStr: async () => await this.loadCertStr(),
				saveCertStr,
				deviceFingerprint: () => this.instanceSettings.instanceId,
				collectUsageMetrics,
				collectPassthroughData,
				onFeatureChange,
			});

			await this.manager.initialize();

<<<<<<< HEAD
			console.log('license manager: ', this.manager);
=======
			const features = this.manager.getFeatures();
			this.checkIsLicensedForMultiMain(features);
			this.checkIsLicensedForBinaryDataS3(features);

>>>>>>> daa1fe93
			this.logger.debug('License initialized');
		} catch (error: unknown) {
			if (error instanceof Error) {
				this.logger.error('Could not initialize license manager sdk', { error });
			}
		}
	}

	async loadCertStr(): Promise<TLicenseBlock> {
		// if we have an ephemeral license, we don't want to load it from the database
		const ephemeralLicense = this.globalConfig.license.cert;
		if (ephemeralLicense) {
			return ephemeralLicense;
		}
		const databaseSettings = await this.settingsRepository.findOne({
			where: {
				key: SETTINGS_LICENSE_CERT_KEY,
			},
		});

		return databaseSettings?.value ?? '';
	}

	async onFeatureChange(_features: TFeatures): Promise<void> {
		this.logger.debug('License feature change detected', _features);

<<<<<<< HEAD
		if (config.getEnv('executions.mode') === 'queue' && this.globalConfig.multiMainSetup.enabled) {
			// const isMultiMainLicensed = _features[LICENSE_FEATURES.MULTIPLE_MAIN_INSTANCES] as
			// 	| boolean
			// 	| undefined;
			const isMultiMainLicensed = true;

			this.orchestrationService.setMultiMainSetupLicensed(isMultiMainLicensed ?? false);

			if (this.orchestrationService.isMultiMainSetupEnabled && this.instanceSettings.isFollower) {
				this.logger.debug(
					'[Multi-main setup] Instance is follower, skipping sending of "reload-license" command...',
				);
				return;
			}
=======
		this.checkIsLicensedForMultiMain(_features);
		this.checkIsLicensedForBinaryDataS3(_features);
>>>>>>> daa1fe93

		if (this.instanceSettings.isMultiMain && !this.instanceSettings.isLeader) {
			this.logger
				.scoped(['scaling', 'multi-main-setup', 'license'])
				.debug('Instance is not leader, skipping sending of "reload-license" command...');
			return;
		}

		if (config.getEnv('executions.mode') === 'queue') {
			const { Publisher } = await import('@/scaling/pubsub/publisher.service');
			await Container.get(Publisher).publishCommand({ command: 'reload-license' });
		}
<<<<<<< HEAD

		const isS3Selected = config.getEnv('binaryDataManager.mode') === 's3';
		const isS3Available = config.getEnv('binaryDataManager.availableModes').includes('s3');
		// const isS3Licensed = _features['feat:binaryDataS3'];
		const isS3Licensed = true;

		if (isS3Selected && isS3Available && !isS3Licensed) {
			this.logger.debug(
				'License changed with no support for external storage - blocking writes on object store. To restore writes, please upgrade to a license that supports this feature.',
			);

			Container.get(ObjectStoreService).setReadonly(true);
		}
=======
>>>>>>> daa1fe93
	}

	async saveCertStr(value: TLicenseBlock): Promise<void> {
		// if we have an ephemeral license, we don't want to save it to the database
		if (this.globalConfig.license.cert) return;
		await this.settingsRepository.upsert(
			{
				key: SETTINGS_LICENSE_CERT_KEY,
				value,
				loadOnStartup: false,
			},
			['key'],
		);
	}

	async activate(activationKey: string): Promise<void> {
		if (!this.manager) {
			return;
		}

		await this.manager.activate(activationKey);
		this.logger.debug('License activated');
	}

	async reload(): Promise<void> {
		if (!this.manager) {
			return;
		}
		await this.manager.reload();
		this.logger.debug('License reloaded');
	}

	async renew() {
		if (!this.manager) {
			return;
		}

		await this.manager.renew();
		this.logger.debug('License renewed');
	}

	@OnShutdown()
	async shutdown() {
		// Shut down License manager to unclaim any floating entitlements
		// Note: While this saves a new license cert to DB, the previous entitlements are still kept in memory so that the shutdown process can complete
		this.isShuttingDown = true;

		if (!this.manager) {
			return;
		}

		await this.manager.shutdown();
		this.logger.debug('License shut down');
	}

	isFeatureEnabled(feature: BooleanLicenseFeature) {
		// return this.manager?.hasFeatureEnabled(feature) ?? false;
		return true;
	}

	isSharingEnabled() {
		// return this.isFeatureEnabled(LICENSE_FEATURES.SHARING);
		return true;
	}

	isLogStreamingEnabled() {
		// return this.isFeatureEnabled(LICENSE_FEATURES.LOG_STREAMING);
		return true;
	}

	isLdapEnabled() {
		// return this.isFeatureEnabled(LICENSE_FEATURES.LDAP);
		return true;
	}

	isSamlEnabled() {
		// return this.isFeatureEnabled(LICENSE_FEATURES.SAML);
		return true;
	}

	isAiAssistantEnabled() {
		// return this.isFeatureEnabled(LICENSE_FEATURES.AI_ASSISTANT);
		return false;
	}

	isAskAiEnabled() {
		// return this.isFeatureEnabled(LICENSE_FEATURES.ASK_AI);
		return false;
	}

	isAiCreditsEnabled() {
		return this.isFeatureEnabled(LICENSE_FEATURES.AI_CREDITS);
	}

	isAdvancedExecutionFiltersEnabled() {
		// return this.isFeatureEnabled(LICENSE_FEATURES.ADVANCED_EXECUTION_FILTERS);
		return true;
	}

	isAdvancedPermissionsLicensed() {
		// return this.isFeatureEnabled(LICENSE_FEATURES.ADVANCED_PERMISSIONS);
		return true;
	}

	isDebugInEditorLicensed() {
		// return this.isFeatureEnabled(LICENSE_FEATURES.DEBUG_IN_EDITOR);
		return true;
	}

	isBinaryDataS3Licensed() {
		// return this.isFeatureEnabled(LICENSE_FEATURES.BINARY_DATA_S3);
		return true;
	}

<<<<<<< HEAD
	isMultipleMainInstancesLicensed() {
		// return this.isFeatureEnabled(LICENSE_FEATURES.MULTIPLE_MAIN_INSTANCES);
		return true;
=======
	isMultiMainLicensed() {
		return this.isFeatureEnabled(LICENSE_FEATURES.MULTIPLE_MAIN_INSTANCES);
>>>>>>> daa1fe93
	}

	isVariablesEnabled() {
		// return this.isFeatureEnabled(LICENSE_FEATURES.VARIABLES);
		return true;
	}

	isSourceControlLicensed() {
		// return this.isFeatureEnabled(LICENSE_FEATURES.SOURCE_CONTROL);
		return true;
	}

	isExternalSecretsEnabled() {
		// return this.isFeatureEnabled(LICENSE_FEATURES.EXTERNAL_SECRETS);
		return true;
	}

	isWorkflowHistoryLicensed() {
		// return this.isFeatureEnabled(LICENSE_FEATURES.WORKFLOW_HISTORY);
		return true;
	}

	isAPIDisabled() {
		// return this.isFeatureEnabled(LICENSE_FEATURES.API_DISABLED);
		return false;
	}

	isWorkerViewLicensed() {
		// return this.isFeatureEnabled(LICENSE_FEATURES.WORKER_VIEW);
		return true;
	}

	isShowNonProdBanner() {
		// return this.isFeatureEnabled(LICENSE_FEATURES.WORKER_VIEW);
		return false;
	}

	isProjectRoleAdminLicensed() {
		// return this.isFeatureEnabled(LICENSE_FEATURES.PROJECT_ROLE_ADMIN);
		return true;
	}

	isProjectRoleEditorLicensed() {
		// return this.isFeatureEnabled(LICENSE_FEATURES.PROJECT_ROLE_EDITOR);
		return true;
	}

	isProjectRoleViewerLicensed() {
		// return this.isFeatureEnabled(LICENSE_FEATURES.PROJECT_ROLE_VIEWER);
		return true;
	}

	isCustomNpmRegistryEnabled() {
		// return this.isFeatureEnabled(LICENSE_FEATURES.COMMUNITY_NODES_CUSTOM_REGISTRY);
		return true
	}

	getCurrentEntitlements() {
		return this.manager?.getCurrentEntitlements() ?? [];
	}

	getFeatureValue<T extends keyof FeatureReturnType>(feature: T): FeatureReturnType[T] {
		return this.manager?.getFeatureValue(feature) as FeatureReturnType[T];
	}

	getManagementJwt(): string {
		if (!this.manager) {
			return '';
		}
		return this.manager.getManagementJwt();
	}

	/**
	 * Helper function to get the latest main plan for a license
	 */
	getMainPlan(): TEntitlement | undefined {
		if (!this.manager) {
			return undefined;
		}

		const entitlements = this.getCurrentEntitlements();
		if (!entitlements.length) {
			return undefined;
		}

		entitlements.sort((a, b) => b.validFrom.getTime() - a.validFrom.getTime());

		return entitlements.find(
			(entitlement) => (entitlement.productMetadata?.terms as { isMainPlan?: boolean })?.isMainPlan,
		);
	}

	getConsumerId() {
		return this.manager?.getConsumerId() ?? 'unknown';
	}

	// Helper functions for computed data
	getUsersLimit() {
		// return this.getFeatureValue(LICENSE_QUOTAS.USERS_LIMIT) ?? UNLIMITED_LICENSE_QUOTA;
		return UNLIMITED_LICENSE_QUOTA;
	}

	getApiKeysPerUserLimit() {
		return this.getFeatureValue(LICENSE_QUOTAS.API_KEYS_PER_USER_LIMIT) ?? 1;
	}

	getTriggerLimit() {
		// return this.getFeatureValue(LICENSE_QUOTAS.TRIGGER_LIMIT) ?? UNLIMITED_LICENSE_QUOTA;
		return UNLIMITED_LICENSE_QUOTA;
	}

	getVariablesLimit() {
		// return this.getFeatureValue(LICENSE_QUOTAS.VARIABLES_LIMIT) ?? UNLIMITED_LICENSE_QUOTA;
		return UNLIMITED_LICENSE_QUOTA;
	}

	getAiCredits() {
		return this.getFeatureValue(LICENSE_QUOTAS.AI_CREDITS) ?? 0;
	}

	getWorkflowHistoryPruneLimit() {
		return (
			// this.getFeatureValue(LICENSE_QUOTAS.WORKFLOW_HISTORY_PRUNE_LIMIT) ?? UNLIMITED_LICENSE_QUOTA
			UNLIMITED_LICENSE_QUOTA
		);
	}

	getTeamProjectLimit() {
		// return this.getFeatureValue(LICENSE_QUOTAS.TEAM_PROJECT_LIMIT) ?? 0;
		return UNLIMITED_LICENSE_QUOTA;
	}

	getPlanName(): string {
		return this.getFeatureValue('planName') ?? 'KDIGI';
	}

	getInfo(): string {
		if (!this.manager) {
			return 'n/a';
		}

		return this.manager.toString();
	}

	isWithinUsersLimit() {
		return this.getUsersLimit() === UNLIMITED_LICENSE_QUOTA;
	}

	async reinit() {
		if (this.manager) {
			await this.manager.reset();
		}
		await this.init({ forceRecreate: true });
		this.logger.debug('License reinitialized');
	}

	/**
	 * Ensures that the instance is licensed for multi-main setup if multi-main mode is enabled
	 */
	private checkIsLicensedForMultiMain(features: TFeatures) {
		const isMultiMainEnabled =
			config.getEnv('executions.mode') === 'queue' && this.globalConfig.multiMainSetup.enabled;
		if (!isMultiMainEnabled) {
			return;
		}

		const isMultiMainLicensed =
			(features[LICENSE_FEATURES.MULTIPLE_MAIN_INSTANCES] as boolean | undefined) ?? false;

		this.instanceSettings.setMultiMainLicensed(isMultiMainLicensed);

		if (!isMultiMainLicensed) {
			this.logger
				.scoped(['scaling', 'multi-main-setup', 'license'])
				.debug(
					'License changed with no support for multi-main setup - no new followers will be allowed to init. To restore multi-main setup, please upgrade to a license that supports this feature.',
				);
		}
	}

	/**
	 * Ensures that the instance is licensed for binary data S3 if S3 is selected and available
	 */
	private checkIsLicensedForBinaryDataS3(features: TFeatures) {
		const isS3Selected = config.getEnv('binaryDataManager.mode') === 's3';
		const isS3Available = config.getEnv('binaryDataManager.availableModes').includes('s3');
		const isS3Licensed = features['feat:binaryDataS3'];

		if (isS3Selected && isS3Available && !isS3Licensed) {
			this.logger.debug(
				'License changed with no support for external storage - blocking writes on object store. To restore writes, please upgrade to a license that supports this feature.',
			);

			Container.get(ObjectStoreService).setReadonly(true);
		}
	}
}<|MERGE_RESOLUTION|>--- conflicted
+++ resolved
@@ -43,35 +43,10 @@
 		this.logger = this.logger.scoped('license');
 	}
 
-<<<<<<< HEAD
-	/**
-	 * Whether this instance should renew the license - on init and periodically.
-	 */
-	private renewalEnabled() {
-		return false
-		if (this.instanceSettings.instanceType !== 'main') return false;
-
-		const autoRenewEnabled = this.globalConfig.license.autoRenewalEnabled;
-
-		/**
-		 * In multi-main setup, all mains start off with `unset` status and so renewal disabled.
-		 * On becoming leader or follower, each will enable or disable renewal, respectively.
-		 * This ensures the mains do not cause a 429 (too many requests) on license init.
-		 */
-		if (this.globalConfig.multiMainSetup.enabled) {
-			// return autoRenewEnabled && this.instanceSettings.isLeader;
-		}
-
-		// return autoRenewEnabled;
-	}
-
-	async init(forceRecreate = false) {
-=======
 	async init({
 		forceRecreate = false,
 		isCli = false,
 	}: { forceRecreate?: boolean; isCli?: boolean } = {}) {
->>>>>>> daa1fe93
 		if (this.manager && !forceRecreate) {
 			this.logger.warn('License manager already initialized or shutting down');
 			return;
@@ -132,14 +107,11 @@
 
 			await this.manager.initialize();
 
-<<<<<<< HEAD
 			console.log('license manager: ', this.manager);
-=======
 			const features = this.manager.getFeatures();
 			this.checkIsLicensedForMultiMain(features);
 			this.checkIsLicensedForBinaryDataS3(features);
 
->>>>>>> daa1fe93
 			this.logger.debug('License initialized');
 		} catch (error: unknown) {
 			if (error instanceof Error) {
@@ -166,25 +138,8 @@
 	async onFeatureChange(_features: TFeatures): Promise<void> {
 		this.logger.debug('License feature change detected', _features);
 
-<<<<<<< HEAD
-		if (config.getEnv('executions.mode') === 'queue' && this.globalConfig.multiMainSetup.enabled) {
-			// const isMultiMainLicensed = _features[LICENSE_FEATURES.MULTIPLE_MAIN_INSTANCES] as
-			// 	| boolean
-			// 	| undefined;
-			const isMultiMainLicensed = true;
-
-			this.orchestrationService.setMultiMainSetupLicensed(isMultiMainLicensed ?? false);
-
-			if (this.orchestrationService.isMultiMainSetupEnabled && this.instanceSettings.isFollower) {
-				this.logger.debug(
-					'[Multi-main setup] Instance is follower, skipping sending of "reload-license" command...',
-				);
-				return;
-			}
-=======
 		this.checkIsLicensedForMultiMain(_features);
 		this.checkIsLicensedForBinaryDataS3(_features);
->>>>>>> daa1fe93
 
 		if (this.instanceSettings.isMultiMain && !this.instanceSettings.isLeader) {
 			this.logger
@@ -197,22 +152,6 @@
 			const { Publisher } = await import('@/scaling/pubsub/publisher.service');
 			await Container.get(Publisher).publishCommand({ command: 'reload-license' });
 		}
-<<<<<<< HEAD
-
-		const isS3Selected = config.getEnv('binaryDataManager.mode') === 's3';
-		const isS3Available = config.getEnv('binaryDataManager.availableModes').includes('s3');
-		// const isS3Licensed = _features['feat:binaryDataS3'];
-		const isS3Licensed = true;
-
-		if (isS3Selected && isS3Available && !isS3Licensed) {
-			this.logger.debug(
-				'License changed with no support for external storage - blocking writes on object store. To restore writes, please upgrade to a license that supports this feature.',
-			);
-
-			Container.get(ObjectStoreService).setReadonly(true);
-		}
-=======
->>>>>>> daa1fe93
 	}
 
 	async saveCertStr(value: TLicenseBlock): Promise<void> {
@@ -327,14 +266,9 @@
 		return true;
 	}
 
-<<<<<<< HEAD
-	isMultipleMainInstancesLicensed() {
+	isMultiMainLicensed() {
 		// return this.isFeatureEnabled(LICENSE_FEATURES.MULTIPLE_MAIN_INSTANCES);
 		return true;
-=======
-	isMultiMainLicensed() {
-		return this.isFeatureEnabled(LICENSE_FEATURES.MULTIPLE_MAIN_INSTANCES);
->>>>>>> daa1fe93
 	}
 
 	isVariablesEnabled() {
@@ -438,7 +372,8 @@
 	}
 
 	getApiKeysPerUserLimit() {
-		return this.getFeatureValue(LICENSE_QUOTAS.API_KEYS_PER_USER_LIMIT) ?? 1;
+		// return this.getFeatureValue(LICENSE_QUOTAS.API_KEYS_PER_USER_LIMIT) ?? 1;
+		return UNLIMITED_LICENSE_QUOTA;
 	}
 
 	getTriggerLimit() {
@@ -452,7 +387,8 @@
 	}
 
 	getAiCredits() {
-		return this.getFeatureValue(LICENSE_QUOTAS.AI_CREDITS) ?? 0;
+		// return this.getFeatureValue(LICENSE_QUOTAS.AI_CREDITS) ?? 0;
+		return UNLIMITED_LICENSE_QUOTA;
 	}
 
 	getWorkflowHistoryPruneLimit() {
@@ -501,8 +437,9 @@
 			return;
 		}
 
-		const isMultiMainLicensed =
-			(features[LICENSE_FEATURES.MULTIPLE_MAIN_INSTANCES] as boolean | undefined) ?? false;
+		// const isMultiMainLicensed =
+		// 	(features[LICENSE_FEATURES.MULTIPLE_MAIN_INSTANCES] as boolean | undefined) ?? false;
+		const isMultiMainLicensed = true;
 
 		this.instanceSettings.setMultiMainLicensed(isMultiMainLicensed);
 
@@ -521,7 +458,8 @@
 	private checkIsLicensedForBinaryDataS3(features: TFeatures) {
 		const isS3Selected = config.getEnv('binaryDataManager.mode') === 's3';
 		const isS3Available = config.getEnv('binaryDataManager.availableModes').includes('s3');
-		const isS3Licensed = features['feat:binaryDataS3'];
+		// const isS3Licensed = features['feat:binaryDataS3'];
+		const isS3Licensed = true;
 
 		if (isS3Selected && isS3Available && !isS3Licensed) {
 			this.logger.debug(
