--- conflicted
+++ resolved
@@ -58,7 +58,7 @@
 			return autoRenewEnabled && config.getEnv('multiMainSetup.instanceType') === 'leader';
 		}
 
-		return autoRenewEnabled;
+		return false;
 	}
 
 	async init(instanceType: N8nInstanceType = 'main', forceRecreate = false) {
@@ -73,11 +73,6 @@
 
 		const isMainInstance = instanceType === 'main';
 		const server = config.getEnv('license.serverUrl');
-<<<<<<< HEAD
-		// const autoRenewEnabled = isMainInstance && config.getEnv('license.autoRenewEnabled');
-		const autoRenewEnabled = false;
-=======
->>>>>>> be0dee2a
 		const offlineMode = !isMainInstance;
 		const autoRenewOffset = config.getEnv('license.autoRenewOffset');
 		const saveCertStr = isMainInstance
