import type { TEntitlement, TFeatures, TLicenseBlock } from '@n8n_io/license-sdk';
import { LicenseManager } from '@n8n_io/license-sdk';
import { InstanceSettings, ObjectStoreService } from 'n8n-core';
import Container, { Service } from 'typedi';
import { Logger } from '@/Logger';
import config from '@/config';
import {
	LICENSE_FEATURES,
	LICENSE_QUOTAS,
	N8N_VERSION,
	SETTINGS_LICENSE_CERT_KEY,
	UNLIMITED_LICENSE_QUOTA,
} from './constants';
import { SettingsRepository } from '@db/repositories/settings.repository';
import type { BooleanLicenseFeature, N8nInstanceType, NumericLicenseFeature } from './Interfaces';
import type { RedisServicePubSubPublisher } from './services/redis/RedisServicePubSubPublisher';
import { RedisService } from './services/redis.service';
import { OrchestrationService } from '@/services/orchestration.service';
import { OnShutdown } from '@/decorators/OnShutdown';
import { UsageMetricsService } from './services/usageMetrics.service';

type FeatureReturnType = Partial<
	{
		planName: string;
	} & { [K in NumericLicenseFeature]: number } & { [K in BooleanLicenseFeature]: boolean }
>;

@Service()
export class License {
	private manager: LicenseManager | undefined;

	private redisPublisher: RedisServicePubSubPublisher;

	private isShuttingDown = false;

	constructor(
		private readonly logger: Logger,
		private readonly instanceSettings: InstanceSettings,
		private readonly orchestrationService: OrchestrationService,
		private readonly settingsRepository: SettingsRepository,
		private readonly usageMetricsService: UsageMetricsService,
	) {}

	/**
	 * Whether this instance should renew the license - on init and periodically.
	 */
	private renewalEnabled(instanceType: N8nInstanceType) {
		return false;
		// if (instanceType !== 'main') return false;

		// const autoRenewEnabled = config.getEnv('license.autoRenewEnabled');

		// /**
		//  * In multi-main setup, all mains start off with `unset` status and so renewal disabled.
		//  * On becoming leader or follower, each will enable or disable renewal, respectively.
		//  * This ensures the mains do not cause a 429 (too many requests) on license init.
		//  */
		// if (config.getEnv('multiMainSetup.enabled')) {
		// 	return autoRenewEnabled && config.getEnv('multiMainSetup.instanceType') === 'leader';
		// }

		// return autoRenewEnabled;
	}

	async init(instanceType: N8nInstanceType = 'main', forceRecreate = false) {
		if (this.manager && !forceRecreate) {
			this.logger.warn('License manager already initialized or shutting down');
			return;
		}
		if (this.isShuttingDown) {
			this.logger.warn('License manager already shutting down');
			return;
		}

		const isMainInstance = instanceType === 'main';
		const server = config.getEnv('license.serverUrl');
		const offlineMode = !isMainInstance;
		const autoRenewOffset = config.getEnv('license.autoRenewOffset');
		const saveCertStr = isMainInstance
			? async (value: TLicenseBlock) => await this.saveCertStr(value)
			: async () => {};
		const onFeatureChange = isMainInstance
			? async (features: TFeatures) => await this.onFeatureChange(features)
			: async () => {};
<<<<<<< HEAD
		// const collectUsageMetrics = isMainInstance
		// 	? async () => await this.usageMetricsService.collectUsageMetrics()
		// 	: async () => [];
		const collectUsageMetrics = async () => [];
=======
		const collectUsageMetrics = isMainInstance
			? async () => await this.usageMetricsService.collectUsageMetrics()
			: async () => [];
		const collectPassthroughData = isMainInstance
			? async () => await this.usageMetricsService.collectPassthroughData()
			: async () => ({});
>>>>>>> ddf0de8f

		const renewalEnabled = this.renewalEnabled(instanceType);

		try {
			this.manager = new LicenseManager({
				server,
				tenantId: config.getEnv('license.tenantId'),
				productIdentifier: `n8n-${N8N_VERSION}`,
				autoRenewEnabled: renewalEnabled,
				renewOnInit: renewalEnabled,
				autoRenewOffset,
				offlineMode,
				logger: this.logger,
				loadCertStr: async () => await this.loadCertStr(),
				saveCertStr,
				deviceFingerprint: () => this.instanceSettings.instanceId,
				collectUsageMetrics,
				collectPassthroughData,
				onFeatureChange,
			});

			await this.manager.initialize();

			console.log('license manager: ', this.manager);
		} catch (e: unknown) {
			if (e instanceof Error) {
				this.logger.error('Could not initialize license manager sdk', e);
			}
		}
	}

	async loadCertStr(): Promise<TLicenseBlock> {
		// if we have an ephemeral license, we don't want to load it from the database
		const ephemeralLicense = config.get('license.cert');
		if (ephemeralLicense) {
			return ephemeralLicense;
		}
		const databaseSettings = await this.settingsRepository.findOne({
			where: {
				key: SETTINGS_LICENSE_CERT_KEY,
			},
		});

		return databaseSettings?.value ?? '';
	}

	async onFeatureChange(_features: TFeatures): Promise<void> {
		if (config.getEnv('executions.mode') === 'queue' && config.getEnv('multiMainSetup.enabled')) {
			// const isMultiMainLicensed = _features[LICENSE_FEATURES.MULTIPLE_MAIN_INSTANCES] as
			// 	| boolean
			// 	| undefined;
			const isMultiMainLicensed = true;

			this.orchestrationService.setMultiMainSetupLicensed(isMultiMainLicensed ?? false);

			if (
				this.orchestrationService.isMultiMainSetupEnabled &&
				this.orchestrationService.isFollower
			) {
				this.logger.debug(
					'[Multi-main setup] Instance is follower, skipping sending of "reloadLicense" command...',
				);
				return;
			}

			if (this.orchestrationService.isMultiMainSetupEnabled && !isMultiMainLicensed) {
				this.logger.debug(
					'[Multi-main setup] License changed with no support for multi-main setup - no new followers will be allowed to init. To restore multi-main setup, please upgrade to a license that supports this feature.',
				);
			}
		}

		if (config.getEnv('executions.mode') === 'queue') {
			if (!this.redisPublisher) {
				this.logger.debug('Initializing Redis publisher for License Service');
				this.redisPublisher = await Container.get(RedisService).getPubSubPublisher();
			}
			await this.redisPublisher.publishToCommandChannel({
				command: 'reloadLicense',
			});
		}

		const isS3Selected = config.getEnv('binaryDataManager.mode') === 's3';
		const isS3Available = config.getEnv('binaryDataManager.availableModes').includes('s3');
		// const isS3Licensed = _features['feat:binaryDataS3'];
		const isS3Licensed = true;

		if (isS3Selected && isS3Available && !isS3Licensed) {
			this.logger.debug(
				'License changed with no support for external storage - blocking writes on object store. To restore writes, please upgrade to a license that supports this feature.',
			);

			Container.get(ObjectStoreService).setReadonly(true);
		}
	}

	async saveCertStr(value: TLicenseBlock): Promise<void> {
		// if we have an ephemeral license, we don't want to save it to the database
		if (config.get('license.cert')) return;
		await this.settingsRepository.upsert(
			{
				key: SETTINGS_LICENSE_CERT_KEY,
				value,
				loadOnStartup: false,
			},
			['key'],
		);
	}

	async activate(activationKey: string): Promise<void> {
		if (!this.manager) {
			return;
		}

		await this.manager.activate(activationKey);
	}

	async reload(): Promise<void> {
		if (!this.manager) {
			return;
		}
		this.logger.debug('Reloading license');
		await this.manager.reload();
	}

	async renew() {
		if (!this.manager) {
			return;
		}

		await this.manager.renew();
	}

	@OnShutdown()
	async shutdown() {
		// Shut down License manager to unclaim any floating entitlements
		// Note: While this saves a new license cert to DB, the previous entitlements are still kept in memory so that the shutdown process can complete
		this.isShuttingDown = true;

		if (!this.manager) {
			return;
		}

		await this.manager.shutdown();
	}

	isFeatureEnabled(feature: BooleanLicenseFeature) {
		// return this.manager?.hasFeatureEnabled(feature) ?? false;
		return true;
	}

	isSharingEnabled() {
		// return this.isFeatureEnabled(LICENSE_FEATURES.SHARING);
		return true;
	}

	isLogStreamingEnabled() {
		// return this.isFeatureEnabled(LICENSE_FEATURES.LOG_STREAMING);
		return true;
	}

	isLdapEnabled() {
		// return this.isFeatureEnabled(LICENSE_FEATURES.LDAP);
		return true;
	}

	isSamlEnabled() {
		// return this.isFeatureEnabled(LICENSE_FEATURES.SAML);
		return true;
	}

	isAdvancedExecutionFiltersEnabled() {
		// return this.isFeatureEnabled(LICENSE_FEATURES.ADVANCED_EXECUTION_FILTERS);
		return true;
	}

	isAdvancedPermissionsLicensed() {
		// return this.isFeatureEnabled(LICENSE_FEATURES.ADVANCED_PERMISSIONS);
		return true;
	}

	isDebugInEditorLicensed() {
		// return this.isFeatureEnabled(LICENSE_FEATURES.DEBUG_IN_EDITOR);
		return true;
	}

	isBinaryDataS3Licensed() {
		// return this.isFeatureEnabled(LICENSE_FEATURES.BINARY_DATA_S3);
		return true;
	}

	isMultipleMainInstancesLicensed() {
		// return this.isFeatureEnabled(LICENSE_FEATURES.MULTIPLE_MAIN_INSTANCES);
		return true;
	}

	isVariablesEnabled() {
		// return this.isFeatureEnabled(LICENSE_FEATURES.VARIABLES);
		return true;
	}

	isSourceControlLicensed() {
		// return this.isFeatureEnabled(LICENSE_FEATURES.SOURCE_CONTROL);
		return true;
	}

	isExternalSecretsEnabled() {
		// return this.isFeatureEnabled(LICENSE_FEATURES.EXTERNAL_SECRETS);
		return true;
	}

	isWorkflowHistoryLicensed() {
		// return this.isFeatureEnabled(LICENSE_FEATURES.WORKFLOW_HISTORY);
		return true;
	}

	isAPIDisabled() {
		// return this.isFeatureEnabled(LICENSE_FEATURES.API_DISABLED);
		return false;
	}

	isWorkerViewLicensed() {
		// return this.isFeatureEnabled(LICENSE_FEATURES.WORKER_VIEW);
		return true;
	}

	isShowNonProdBanner() {
		// return this.isFeatureEnabled(LICENSE_FEATURES.WORKER_VIEW);
		return false;
	}

	isProjectRoleAdminLicensed() {
		// return this.isFeatureEnabled(LICENSE_FEATURES.PROJECT_ROLE_ADMIN);
		return true;
	}

	isProjectRoleEditorLicensed() {
		// return this.isFeatureEnabled(LICENSE_FEATURES.PROJECT_ROLE_EDITOR);
		return true;
	}

	isProjectRoleViewerLicensed() {
		// return this.isFeatureEnabled(LICENSE_FEATURES.PROJECT_ROLE_VIEWER);
		return true;
	}

	getCurrentEntitlements() {
		return this.manager?.getCurrentEntitlements() ?? [];
	}

	getFeatureValue<T extends keyof FeatureReturnType>(feature: T): FeatureReturnType[T] {
		return this.manager?.getFeatureValue(feature) as FeatureReturnType[T];
	}

	getManagementJwt(): string {
		if (!this.manager) {
			return '';
		}
		return this.manager.getManagementJwt();
	}

	/**
	 * Helper function to get the main plan for a license
	 */
	getMainPlan(): TEntitlement | undefined {
		if (!this.manager) {
			return undefined;
		}

		const entitlements = this.getCurrentEntitlements();
		if (!entitlements.length) {
			return undefined;
		}

		return entitlements.find(
			(entitlement) => (entitlement.productMetadata?.terms as { isMainPlan?: boolean })?.isMainPlan,
		);
	}

	// Helper functions for computed data
	getUsersLimit() {
		// return this.getFeatureValue(LICENSE_QUOTAS.USERS_LIMIT) ?? UNLIMITED_LICENSE_QUOTA;
		return UNLIMITED_LICENSE_QUOTA;
	}

	getTriggerLimit() {
		// return this.getFeatureValue(LICENSE_QUOTAS.TRIGGER_LIMIT) ?? UNLIMITED_LICENSE_QUOTA;
		return UNLIMITED_LICENSE_QUOTA;
	}

	getVariablesLimit() {
		// return this.getFeatureValue(LICENSE_QUOTAS.VARIABLES_LIMIT) ?? UNLIMITED_LICENSE_QUOTA;
		return UNLIMITED_LICENSE_QUOTA;
	}

	getWorkflowHistoryPruneLimit() {
		return (
			// this.getFeatureValue(LICENSE_QUOTAS.WORKFLOW_HISTORY_PRUNE_LIMIT) ?? UNLIMITED_LICENSE_QUOTA
			UNLIMITED_LICENSE_QUOTA
		);
	}

	getTeamProjectLimit() {
		// return this.getFeatureValue(LICENSE_QUOTAS.TEAM_PROJECT_LIMIT) ?? 0;
		return UNLIMITED_LICENSE_QUOTA;
	}

	getPlanName(): string {
		return this.getFeatureValue('planName') ?? 'KDIGI';
	}

	getInfo(): string {
		if (!this.manager) {
			return 'n/a';
		}

		return this.manager.toString();
	}

	isWithinUsersLimit() {
		return this.getUsersLimit() === UNLIMITED_LICENSE_QUOTA;
	}

	async reinit() {
		this.manager?.reset();
		await this.init('main', true);
	}
}<|MERGE_RESOLUTION|>--- conflicted
+++ resolved
@@ -82,19 +82,15 @@
 		const onFeatureChange = isMainInstance
 			? async (features: TFeatures) => await this.onFeatureChange(features)
 			: async () => {};
-<<<<<<< HEAD
 		// const collectUsageMetrics = isMainInstance
 		// 	? async () => await this.usageMetricsService.collectUsageMetrics()
 		// 	: async () => [];
 		const collectUsageMetrics = async () => [];
-=======
-		const collectUsageMetrics = isMainInstance
-			? async () => await this.usageMetricsService.collectUsageMetrics()
-			: async () => [];
-		const collectPassthroughData = isMainInstance
-			? async () => await this.usageMetricsService.collectPassthroughData()
-			: async () => ({});
->>>>>>> ddf0de8f
+		// const collectPassthroughData = isMainInstance
+		// 	? async () => await this.usageMetricsService.collectPassthroughData()
+		// 	: async () => ({});
+
+			const collectPassthroughData = async () => ({})
 
 		const renewalEnabled = this.renewalEnabled(instanceType);
 
